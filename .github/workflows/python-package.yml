--- conflicted
+++ resolved
@@ -37,13 +37,8 @@
     - name: Test with pytest
       run: |
         coverage run --source=lightkube -m pytest tests/
-<<<<<<< HEAD
-        COVERALLS_REPO_TOKEN=${{ secrets.COVERALLS_REPO_TOKEN }} coveralls
+        GITHUB_TOKEN=${{ secrets.GITHUB_TOKEN }} coveralls --service=github
     - name: Package (bdist_wheel)
-=======
-        GITHUB_TOKEN=${{ secrets.GITHUB_TOKEN }} coveralls --service=github
-    - name: Package
->>>>>>> 2a7bcc76
       run: |
         python setup.py bdist_wheel
     - name: Package (sdist)
